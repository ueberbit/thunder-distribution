--- conflicted
+++ resolved
@@ -79,11 +79,6 @@
 
 We support some test execution options. They can be provided in commit message in square brackets []. Here is list of options supported:
 - TEST_UPDATE - allowed values: (true), this option will execute custom test path, where update (including execution of update hooks) from latest released version will be tested. This option should be used in case of pull request with update hooks or module update.
-<<<<<<< HEAD
-- INSTALL_METHOD - allowed values: (drush_make, composer), this options overwrites default install method and it allows to test PH P5.6 and 7.1 with same install method.
-- TEST_INSTALLER - allowed values: (true), this option will execute additional tests, that tests installation of Thunder with default language (English) and German. These tests require significant more time to be executed.
-- SAUCE_LABS_ENABLED - allowed values: (true), this option will execute tests on [Sauce Labs](https://saucelabs.com), where screenshots and videos of test executions are available for additional investigation of possible problems. This option significantly increases execution time of tests.
-=======
 - INSTALL_METHOD - allowed values: (drush_make, composer), this options overwrites default install method and it allows to test PHP 5.6 and 7.1 with same install method.
 - TEST_INSTALLER - allowed values: (true), this option will execute additional tests, that tests installation of Thunder with default language (English) and German. These tests require significant more time to be executed.
 - SAUCE_LABS_ENABLED - allowed values: (true), this option will execute tests on [Sauce Labs](https://saucelabs.com), where screenshots and videos of test executions are available for additional investigation of possible problems. This option significantly increases execution time of tests.
@@ -184,5 +179,4 @@
 
   $thunderUpdater = \Drupal::service('thunder_updater');
   $thunderUpdater->updateConfig('core.entity_view_display.media.instagram.thumbnail', $newConfig, $expectedConfig);
-```
->>>>>>> 9d4da5cc
+```