core: "8.x"
api: 2
projects:
  # Missing modules: redirect
  access_unpublished:
    type: "module"
    version: "1"

  admin_toolbar:
    type: "module"
<<<<<<< HEAD
    version: "1.19"

  adsense:
    type: "module"
    version: "1.0"

  better_normalizers:
    type: "module"
    version: "1.0-beta3"

  blazy:
    type: "module"
    version: "1.0-rc2"
=======
    version: "1"

  adsense:
    type: "module"
    version: "1"

  amp:
    type: "module"
    version: "1.0"
    patch:
      - "https://www.drupal.org/files/issues/missing_schema_for-2878769-3.patch"

  amptheme:
    type: "theme"
    version: "1.0"
    patch:
      - "https://www.drupal.org/files/issues/amptheme-do_not_use_the_network_for_loading_logo_information-2753089-7.patch"

  better_normalizers:
    type: "module"
    version: "1"

  blazy:
    type: "module"
    version: "1"
>>>>>>> 9d4da5cc

  breakpoint_js_settings:
    type: "module"
    version: "1"

  checklistapi:
    type: "module"
    version: "1"

  config_update:
    type: "module"
    version: "1"

  crop:
    type: "module"
<<<<<<< HEAD
    version: "1.2"

  ctools:
    type: "module"
    version: "3.0"

  default_content:
    type: "module"
    version: "1.0-alpha6"

  dropzonejs:
    type: "module"
    version: "1.0-alpha7"
=======
    version: "1"

  ctools:
    type: "module"
    version: "3"

  default_content:
    type: "module"
    version: "1"

  diff:
    type: "module"
    version: "1.0-rc1"
    patch:
      - "https://www.drupal.org/files/issues/back_button_for-2853193-4.patch"

  dropzonejs:
    type: "module"
    version: "1"
>>>>>>> 9d4da5cc

  entity:
    type: "module"
    version: "1"

  entity_browser:
    type: "module"
<<<<<<< HEAD
    version: "1.0"

  entity_reference_revisions:
    type: "module"
    version: "1.3"
=======
    version: "1"

  entity_reference_revisions:
    type: "module"
    version: "1"
>>>>>>> 9d4da5cc

  fb_instant_articles:
    type: "module"
    download:
      url: "http://git.drupal.org/project/fb_instant_articles.git"
      branch: "8.x-1.x"

  field_group:
    type: "module"
    version: "1"

  focal_point:
    type: "module"
    version: "1"

  google_analytics:
    type: "module"
    version: "2"

  inline_entity_form:
    type: "module"
    version: "1"

  ivw_integration:
    type: "module"
<<<<<<< HEAD
    version: "1.3"
=======
    version: "1"
>>>>>>> 9d4da5cc

  libraries:
    type: "module"
    download:
      url: "http://git.drupal.org/project/libraries.git"
      branch: "8.x-3.x"

  linkit:
    type: "module"
<<<<<<< HEAD
    version: "4.3"
=======
    version: "4"

  liveblog:
    type: "module"
    version: "1"
>>>>>>> 9d4da5cc

  media_entity:
    type: "module"
    version: "1.6"
    patch:
      - "https://www.drupal.org/files/issues/2813685-21.patch"

  media_entity_instagram:
    type: "module"
<<<<<<< HEAD
    version: "1.4"
=======
    version: "1"
>>>>>>> 9d4da5cc

  media_entity_image:
    type: "module"
    version: "1"

  media_entity_slideshow:
    type: "module"
    version: "1"

  media_entity_twitter:
    type: "module"
    version: "1"

  media_expire:
    type: "module"
    version: "1"

  metatag:
    type: "module"
    version: "1"

  nexx_integration:
    type: "module"
<<<<<<< HEAD
    version: "1.8"
=======
    version: "1"
>>>>>>> 9d4da5cc

  paragraphs:
    type: "module"
    version: "1.1"
    patch:
      - "https://www.drupal.org/files/issues/sorting_of_paragraphs-2828110-6.patch"

  pathauto:
    type: "module"
<<<<<<< HEAD
    version: "1.0"

  riddle_marketplace:
    type: "module"
    version: "1.0-alpha6"

  scheduler:
    type: "module"
    version: "1.0-rc1"

  simple_sitemap:
    type: "module"
    version: "2.9"

  slick:
    type: "module"
    version: "1.0"

  slick_media:
    type: "module"
    version: "1.0"

  token:
    type: "module"
    version: "1.0"
=======
    version: "1"

  responsive_preview:
    type: "module"
    version: "1"

  riddle_marketplace:
    type: "module"
    version: "2"

  scheduler:
    type: "module"
    version: "1"

  shariff:
    type: "module"
    version: "1"

  simple_gmap:
    type: "module"
    version: "1"

  simple_sitemap:
    type: "module"
    version: "2"

  slick:
    type: "module"
    version: "1"

  slick_media:
    type: "module"
    version: "1"

  thunder_admin:
    type: "theme"
    download:
      url: "https://git.drupal.org/project/thunder_admin.git"
      tag: "8.x-1.0.1"

  token:
    type: "module"
    version: "1"
>>>>>>> 9d4da5cc

  harbourmaster:
    type: "module"
    download:
      url: "https://git.drupal.org/sandbox/patrick_durold/2791755.git"
      tag: "8.1.1-beta4"

  infinite_module:
    type: "module"
    download:
      url: "http://git.drupal.org/sandbox/gos77/2677752.git"
      tag: "8.x-1.0-beta6"

  infinite:
    type: "theme"
    download:
      url: "http://git.drupal.org/sandbox/gos77/2677750.git"
<<<<<<< HEAD
      tag: "8.x-1.0-beta7"

  video_embed_field:
    type: "module"
    version: "1.5"
=======
      tag: "8.x-1.0-beta6"

  video_embed_field:
    type: "module"
    version: "1"
>>>>>>> 9d4da5cc

  views_load_more:
    type: "module"
    download:
      url: "https://git.drupal.org/project/views_load_more.git"
      branch: "8.x-1.x"

libraries:
  dropzone:
    type: "library"
    download:
      type: "get"
      url: "https://github.com/enyo/dropzone/archive/v4.3.0.zip"

  blazy_lib:
    type: "blazy"
    directory_name: "blazy"
    download:
      type: "get"
      url: "https://github.com/dinbror/blazy/archive/1.8.2.zip"

  shariff_lib:
    type: "library"
    directory_name: "shariff"
    download:
      type: "get"
      url: "https://github.com/heiseonline/shariff/archive/v1.24.1.zip"

  slick_lib:
    type: "library"
    directory_name: "slick"
    download:
      type: "get"
      url: "https://github.com/kenwheeler/slick/archive/1.6.0.zip"

  pusher:
    type: "library"
    directory_name: "pusher"
    download:
      type: "get"
      url: "https://github.com/pusher/pusher-http-php/archive/master.zip"<|MERGE_RESOLUTION|>--- conflicted
+++ resolved
@@ -8,21 +8,6 @@
 
   admin_toolbar:
     type: "module"
-<<<<<<< HEAD
-    version: "1.19"
-
-  adsense:
-    type: "module"
-    version: "1.0"
-
-  better_normalizers:
-    type: "module"
-    version: "1.0-beta3"
-
-  blazy:
-    type: "module"
-    version: "1.0-rc2"
-=======
     version: "1"
 
   adsense:
@@ -48,7 +33,6 @@
   blazy:
     type: "module"
     version: "1"
->>>>>>> 9d4da5cc
 
   breakpoint_js_settings:
     type: "module"
@@ -64,41 +48,25 @@
 
   crop:
     type: "module"
-<<<<<<< HEAD
-    version: "1.2"
+    version: "1"
 
   ctools:
     type: "module"
-    version: "3.0"
+    version: "3"
 
   default_content:
     type: "module"
-    version: "1.0-alpha6"
+    version: "1"
+
+  diff:
+    type: "module"
+    version: "1.0-rc1"
+    patch:
+      - "https://www.drupal.org/files/issues/back_button_for-2853193-4.patch"
 
   dropzonejs:
     type: "module"
-    version: "1.0-alpha7"
-=======
-    version: "1"
-
-  ctools:
-    type: "module"
-    version: "3"
-
-  default_content:
-    type: "module"
-    version: "1"
-
-  diff:
-    type: "module"
-    version: "1.0-rc1"
-    patch:
-      - "https://www.drupal.org/files/issues/back_button_for-2853193-4.patch"
-
-  dropzonejs:
-    type: "module"
-    version: "1"
->>>>>>> 9d4da5cc
+    version: "1"
 
   entity:
     type: "module"
@@ -106,19 +74,11 @@
 
   entity_browser:
     type: "module"
-<<<<<<< HEAD
-    version: "1.0"
+    version: "1"
 
   entity_reference_revisions:
     type: "module"
-    version: "1.3"
-=======
-    version: "1"
-
-  entity_reference_revisions:
-    type: "module"
-    version: "1"
->>>>>>> 9d4da5cc
+    version: "1"
 
   fb_instant_articles:
     type: "module"
@@ -144,11 +104,7 @@
 
   ivw_integration:
     type: "module"
-<<<<<<< HEAD
-    version: "1.3"
-=======
-    version: "1"
->>>>>>> 9d4da5cc
+    version: "1"
 
   libraries:
     type: "module"
@@ -158,15 +114,11 @@
 
   linkit:
     type: "module"
-<<<<<<< HEAD
-    version: "4.3"
-=======
     version: "4"
 
   liveblog:
     type: "module"
     version: "1"
->>>>>>> 9d4da5cc
 
   media_entity:
     type: "module"
@@ -176,11 +128,7 @@
 
   media_entity_instagram:
     type: "module"
-<<<<<<< HEAD
-    version: "1.4"
-=======
-    version: "1"
->>>>>>> 9d4da5cc
+    version: "1"
 
   media_entity_image:
     type: "module"
@@ -204,11 +152,7 @@
 
   nexx_integration:
     type: "module"
-<<<<<<< HEAD
-    version: "1.8"
-=======
-    version: "1"
->>>>>>> 9d4da5cc
+    version: "1"
 
   paragraphs:
     type: "module"
@@ -218,33 +162,6 @@
 
   pathauto:
     type: "module"
-<<<<<<< HEAD
-    version: "1.0"
-
-  riddle_marketplace:
-    type: "module"
-    version: "1.0-alpha6"
-
-  scheduler:
-    type: "module"
-    version: "1.0-rc1"
-
-  simple_sitemap:
-    type: "module"
-    version: "2.9"
-
-  slick:
-    type: "module"
-    version: "1.0"
-
-  slick_media:
-    type: "module"
-    version: "1.0"
-
-  token:
-    type: "module"
-    version: "1.0"
-=======
     version: "1"
 
   responsive_preview:
@@ -288,7 +205,6 @@
   token:
     type: "module"
     version: "1"
->>>>>>> 9d4da5cc
 
   harbourmaster:
     type: "module"
@@ -306,19 +222,11 @@
     type: "theme"
     download:
       url: "http://git.drupal.org/sandbox/gos77/2677750.git"
-<<<<<<< HEAD
       tag: "8.x-1.0-beta7"
 
   video_embed_field:
     type: "module"
-    version: "1.5"
-=======
-      tag: "8.x-1.0-beta6"
-
-  video_embed_field:
-    type: "module"
-    version: "1"
->>>>>>> 9d4da5cc
+    version: "1"
 
   views_load_more:
     type: "module"
