--- conflicted
+++ resolved
@@ -17,11 +17,8 @@
   better_normalizers:
     type: "module"
     version: "1.0-beta2"
-<<<<<<< HEAD
     patch:
       - "https://www.drupal.org/files/issues/add_rest_dependency-2849133-8.patch"
-=======
->>>>>>> 89cc19ae
 
   blazy:
     type: "module"
@@ -69,11 +66,8 @@
   entity_reference_revisions:
     type: "module"
     version: "1.2"
-<<<<<<< HEAD
     patch:
       - "https://www.drupal.org/files/issues/2849136-4.patch"
-=======
->>>>>>> 89cc19ae
 
   fb_instant_articles:
     type: "module"
@@ -156,13 +150,10 @@
   pathauto:
     type: "module"
     version: "1.0-rc1"
-<<<<<<< HEAD
 
   responsive_preview:
     type: "module"
     version: "1.0-alpha3"
-=======
->>>>>>> 89cc19ae
 
   riddle_marketplace:
     type: "module"
