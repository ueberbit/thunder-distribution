<?php

namespace Drupal\Tests\thunder\FunctionalJavascript;

/**
 * Testing of Meta Information.
 *
 * @group Thunder
 *
 * @package Drupal\Tests\thunder\FunctionalJavascript
 */
class MetaInformationTest extends ThunderJavascriptTestBase {

  use ThunderArticleTestTrait;
  use ThunderMetaTagTrait;

  /**
   * Default user login role used for testing.
   *
   * @var string
   */
  protected static $defaultUserRole = 'administrator';

  /**
   * Meta tag configuration that will be set for Global meta tags.
   *
   * @var array
   */
  protected static $globalMetaTags = [
    'basic title' => 'Global Title',
    'basic keywords' => 'Thunder,CMS,Burda',
    'basic abstract' => '[random]',
    'basic description' => '[random]',
  ];

  /**
   * Meta tag configuration that will be set for Content meta tags.
   *
   * @var array
   */
  protected static $contentMetaTags = [
    'basic title' => '[node:title]',
    'basic abstract' => '[random]',
  ];

  /**
   * Meta tag configuration that will be set for Content->Article meta tags.
   *
   * @var array
   */
  protected static $articleMetaTags = [
    'basic title' => 'Test [node:field_teaser_text]',
    'basic description' => '[random]',
    'advanced robots' => 'index, follow, noydir',
    'advanced referrer' => 'no-referrer-when-downgrade',

    // OpenGraph Meta Tags.
    'open_graph og:image' => '[node:field_teaser_media:entity:field_image:facebook]',
    'open_graph og:image:type' => '[node:field_teaser_media:entity:field_image:facebook:mimetype]',
    'open_graph og:image:height' => '[node:field_teaser_media:entity:field_image:facebook:height]',
    'open_graph og:image:width' => '[node:field_teaser_media:entity:field_image:facebook:width]',
    'open_graph og:description' => '[node:field_teaser_text]',
    'open_graph og:title' => '[node:field_seo_title]',
    'open_graph og:site_name' => '[node:title]',
    'open_graph og:type' => 'article',
  ];

  /**
   * Custom meta tag configuration that will be set for Article meta tags.
   *
   * @var array
   */
  protected static $customMetaTags = [
    'basic title' => 'Custom [node:field_teaser_text]',
    'basic description' => '[random]',
    'advanced robots' => 'follow',
    'advanced referrer' => 'no-referrer',
  ];

  /**
   * List of Tokens that will be replaced with values.
   *
   * @var array
   */
  protected static $tokens = [
    '[node:field_seo_title]' => 'Test SEO Title',
    '[node:field_teaser_text]' => 'Test Teaser Text',
    '[node:title]' => 'Test Note Title',

    // For testing Media:1 is used for teaser.
    '[node:field_teaser_media:entity:field_image:facebook]' => 'LIKE:/files/styles/facebook/public/2016-05/thunder.jpg?itok=',
    '[node:field_teaser_media:entity:field_image:facebook:mimetype]' => 'image/jpeg',
    '[node:field_teaser_media:entity:field_image:facebook:height]' => '630',
    '[node:field_teaser_media:entity:field_image:facebook:width]' => '1200',
  ];

  /**
   * Set meta tag configuration for administration url.
   *
   * @param string $pageUrl
   *   Url to page where configuration should be set.
   * @param array $configuration
   *   List of configuration what will be set for meta tag.
   */
  protected function setMetaTagConfigurationForUrl($pageUrl, array $configuration) {
    $this->drupalGet($pageUrl);

    $page = $this->getSession()->getPage();
    $this->expandAllTabs();
    $this->setFieldValues($page, $this->generateMetaTagFieldValues($configuration));

    $this->scrollElementInView('[name="op"]');
    $page->find('xpath', '//input[@name="op"]')->click();
  }

  /**
   * Create simple article for meta tag testing.
   *
   * @param array $fieldValues
   *   Custom meta tag configuration for article.
   */
<<<<<<< HEAD
  protected function createArticleWithFields(array $fieldValues = NULL) {
    $this->drupalGet('node/add/article');
    $this->assertSession()->assertWaitOnAjaxRequest();
=======
  protected function createArticleWithFields(array $fieldValues = []) {
>>>>>>> 9d4da5cc

    $fieldValues += [
      'field_channel' => 1,
      'title[0][value]' => static::$tokens['[node:title]'],
      'field_seo_title[0][value]' => static::$tokens['[node:field_seo_title]'],
      'field_teaser_text[0][value]' => static::$tokens['[node:field_teaser_text]'],
    ];

    $this->articleFillNew($fieldValues);

    $this->selectMedia('field_teaser_media', 'image_browser', ['media:1']);

    $this->clickArticleSave();
  }

  /**
   * Check saved configuration on meta tag overview page.
   *
   * @param string $configurationUrl
   *   Url to page where configuration should be set.
   * @param array $configuration
   *   List of configuration what will be set for meta tag.
   */
  protected function checkSavedConfiguration($configurationUrl, array $configuration) {
    $this->drupalGet('admin/config/search/metatag');
    $page = $this->getSession()->getPage();

    $this->expandAllTabs();

    foreach ($configuration as $metaTagName => $metaTagValue) {
      $metaTag = explode(' ', $metaTagName);
      $fieldName = $this->getMetaTagFieldName($metaTag[1]);

      $this->assertNotEquals(
        NULL,
        $page->find(
          'xpath',
          '//tr[.//a[contains(@href, "/' . $configurationUrl . '")]]/td[1]//table//tr[./td[text()="' . $fieldName . ':"] and ./td[text()="' . $metaTagValue . '"]]'
        )
      );
    }
  }

  /**
   * Test Meta Tag default configuration and custom configuration for article.
   */
  public function testArticleMetaTags() {
    $globalConfigs = $this->generateMetaTagConfiguration([static::$globalMetaTags]);
    $contentConfigs = $this->generateMetaTagConfiguration([static::$contentMetaTags]);
    $articleConfigs = $this->generateMetaTagConfiguration([static::$articleMetaTags]);
    $customConfigs = $this->generateMetaTagConfiguration([static::$customMetaTags]);

    // Generate check configuration for default configuration.
    $checkArticleConfigs = $this->generateMetaTagConfiguration([
      $globalConfigs,
      $contentConfigs,
      $articleConfigs,
    ]);
    $checkArticleMetaTags = $this->replaceTokens($checkArticleConfigs, static::$tokens);

    // Generate check configuration for custom configuration.
    $checkCustomConfigs = $this->generateMetaTagConfiguration([
      $checkArticleConfigs,
      $customConfigs,
    ]);
    $checkCustomMetaTags = $this->replaceTokens($checkCustomConfigs, static::$tokens);

    // Edit Global configuration.
    $configurationUrl = 'admin/config/search/metatag/global';
    $this->setMetaTagConfigurationForUrl($configurationUrl, $globalConfigs);
    $this->checkSavedConfiguration($configurationUrl, $globalConfigs);

    // Edit Content configuration.
    $configurationUrl = 'admin/config/search/metatag/node';
    $this->setMetaTagConfigurationForUrl($configurationUrl, $contentConfigs);
    $this->checkSavedConfiguration($configurationUrl, $contentConfigs);

    // Edit Article configuration.
    $configurationUrl = 'admin/config/search/metatag/node__article';
    $this->setMetaTagConfigurationForUrl($configurationUrl, $articleConfigs);
    $this->checkSavedConfiguration($configurationUrl, $articleConfigs);

    // Create Article with default meta tags and check it.
    $this->createArticleWithFields();
    $this->checkMetaTags($checkArticleMetaTags);

    // Create Article with custom meta tags and check it.
    $this->createArticleWithFields($this->generateMetaTagFieldValues($checkCustomConfigs, 'field_meta_tags[0]'));
    $this->checkMetaTags($checkCustomMetaTags);
  }

  /**
   * Test Scheduling of Article.
   */
  public function testArticleScheduling() {
    $articleId = 10;

    // Create article with published 2 days ago, unpublish tomorrow.
    $startTimestamp = strtotime('-2 days');
    $endTimestamp = strtotime('+1 day');

    $fieldValues = [
      'publish_on[0][value][date]' => date('Y-m-d', $startTimestamp),
      'publish_on[0][value][time]' => date('H:i:s', $startTimestamp),
      'unpublish_on[0][value][date]' => date('Y-m-d', $endTimestamp),
      'unpublish_on[0][value][time]' => date('H:i:s', $endTimestamp),
    ];

    $this->createArticleWithFields($fieldValues);

    // Check that Article is unpublished.
    $this->drupalGet('node/' . $articleId);
    $this->assertSession()
      ->elementExists('xpath', '//div[@class="content"]/article[contains(@class, "node--unpublished")]');

    $this->runCron();

    // Check that Article is published.
    $this->drupalGet('node/' . $articleId);
    $this->assertSession()
      ->elementNotExists('xpath', '//div[@class="content"]/article[contains(@class, "node--unpublished")]');

    // Check that Article is published.
    $this->drupalGet('node/' . $articleId . '/edit');
    $page = $this->getSession()->getPage();

    // Edit article and set un-publish date same as publish date.
    $unPublishDiffSeconds = 5;
    $unPublishTimestamp = strtotime("+{$unPublishDiffSeconds} seconds");
    $unPublishFieldValues = [
      'unpublish_on[0][value][date]' => date('Y-m-d', $unPublishTimestamp),
      'unpublish_on[0][value][time]' => date('H:i:s', $unPublishTimestamp),
    ];

    $this->expandAllTabs();
    $this->setFieldValues($page, $unPublishFieldValues);

    $this->clickArticleSave();

    // Check that Article is published.
    $this->drupalGet('node/' . $articleId);
    $this->assertSession()
      ->elementNotExists('xpath', '//div[@class="content"]/article[contains(@class, "node--unpublished")]');

    // Wait sufficient time before cron is executed.
    sleep($unPublishDiffSeconds + 2);

    $this->runCron();

    // Check that Article is unpublished.
    $this->drupalGet('node/' . $articleId);
    $this->assertSession()
      ->elementExists('xpath', '//div[@class="content"]/article[contains(@class, "node--unpublished")]');
  }

  /**
   * Get SiteMap dom elements by XPath.
   *
   * @param string $content
   *   XML string content of Site Map.
   * @param string $xpathQuery
   *   XPath to fetch elements from Site Map.
   *
   * @return \DOMNodeList
   *   Returns list of elements matching provided XPath.
   */
  public function getSiteMapDomElements($content, $xpathQuery) {
    $domDoc = new \DOMDocument();
    $domDoc->loadXML($content);

    $xpath = new \DOMXpath($domDoc);
    $xpath->registerNamespace('sm', 'http://www.sitemaps.org/schemas/sitemap/0.9');

    $elements = $xpath->query($xpathQuery);

    return $elements;
  }

  /**
   * Test Site Map for Article.
   */
  public function testSiteMap() {
    $articleId = 10;
    $articleUrl = 'test-sitemap-seo-title';

    $customFields = [
      'field_seo_title[0][value]' => $articleUrl,
    ];

    $this->createArticleWithFields($customFields);

    $this->drupalGet('node/' . $articleId . '/edit');

    // Publish article.
    $this->clickArticleSave(2);

    $this->runCron();
    $this->drupalGet('sitemap.xml');

    $content = $this->getSession()->getPage()->getContent();
    $domElements = $this->getSiteMapDomElements($content, '//sm:loc[contains(text(),"/' . $articleUrl . '")]/parent::sm:url/sm:priority');
    $this->assertEquals(1, $domElements->length);
    $this->assertEquals('0.5', $domElements->item(0)->nodeValue);

    // After sitemap.xml -> we have to open page without setting cookie before.
    $this->getSession()->visit($this->buildUrl('node/' . $articleId . '/edit'));
    $page = $this->getSession()->getPage();

    $this->expandAllTabs();
    $this->setFieldValues($page, [
      'simple_sitemap_priority' => '0.9',
    ]);

    $this->clickArticleSave();

    $this->runCron();
    $this->drupalGet('sitemap.xml');

    $content = $this->getSession()->getPage()->getContent();
    $domElements = $this->getSiteMapDomElements($content, '//sm:loc[contains(text(),"/' . $articleUrl . '")]/parent::sm:url/sm:priority');
    $this->assertEquals(1, $domElements->length);
    $this->assertEquals('0.9', $domElements->item(0)->nodeValue);

    // After sitemap.xml -> we have to open page without setting cookie before.
    $this->getSession()
      ->visit($this->buildUrl('admin/config/search/simplesitemap'));
    $page = $this->getSession()->getPage();
    $this->setFieldValues($page, [
      'max_links' => '2',
    ]);
    $page->find('xpath', '//input[@id="edit-submit"]')->click();

    $this->runCron();

    // Check loc, that it's pointing to sitemap.xml file.
    $this->drupalGet('sitemap.xml');
    $content = $this->getSession()->getPage()->getContent();
    $domElements = $this->getSiteMapDomElements($content, '(//sm:loc)[last()]');
    $lastSiteMapUrl = $domElements->item(0)->nodeValue;
    $this->assertStringEndsWith('/sitemap.xml', $lastSiteMapUrl);

    // Get 3rd sitemap.xml file and check that link exits there.
    $this->getSession()->visit($this->buildUrl('sitemaps/3/sitemap.xml'));
    $content = $this->getSession()->getPage()->getContent();
    $domElements = $this->getSiteMapDomElements($content, '//sm:loc[contains(text(),"/' . $articleUrl . '")]/parent::sm:url/sm:priority');
    $this->assertEquals(1, $domElements->length);
    $this->assertEquals('0.9', $domElements->item(0)->nodeValue);

    // After sitemap.xml -> we have to open page without setting cookie before.
    $this->getSession()->visit($this->buildUrl('node/' . $articleId . '/edit'));
    $page = $this->getSession()->getPage();

    $this->expandAllTabs();
    $this->scrollElementInView('[name="simple_sitemap_index_content"]');
    $page->find('css', '[name="simple_sitemap_index_content"]')->click();

    $this->clickArticleSave();

    $this->runCron();
    $this->drupalGet('sitemaps/3/sitemap.xml');

    $content = $this->getSession()->getPage()->getContent();
    $domElements = $this->getSiteMapDomElements($content, '//sm:loc[contains(text(),"/' . $articleUrl . '")]');

    $this->assertEquals(0, $domElements->length);

    $this->getSession()->visit($this->buildUrl('node/' . $articleId . '/edit'));
  }

}<|MERGE_RESOLUTION|>--- conflicted
+++ resolved
@@ -119,13 +119,7 @@
    * @param array $fieldValues
    *   Custom meta tag configuration for article.
    */
-<<<<<<< HEAD
-  protected function createArticleWithFields(array $fieldValues = NULL) {
-    $this->drupalGet('node/add/article');
-    $this->assertSession()->assertWaitOnAjaxRequest();
-=======
   protected function createArticleWithFields(array $fieldValues = []) {
->>>>>>> 9d4da5cc
 
     $fieldValues += [
       'field_channel' => 1,
