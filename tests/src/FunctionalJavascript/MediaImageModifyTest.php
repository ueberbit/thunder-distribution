<?php

namespace Drupal\Tests\thunder\FunctionalJavascript;

use Drupal\file\Entity\File;
use Drupal\image\Entity\ImageStyle;
use Drupal\media_entity\Entity\Media;
use Imagick;

/**
 * Tests the Image media modification.
 *
 * @group Thunder
 */
class MediaImageModifyTest extends ThunderJavascriptTestBase {

  /**
   * Test Focal Point change.
   */
  public function testFocalPointChange() {

    // Media ID used for testing.
    $mediaId = 9;

    $this->drupalGet("media/$mediaId/edit");

    $this->createScreenshot($this->getScreenshotFolder() . '/MediaImageModifyTest_BeforeFocalPointChange_' . date('Ymd_His') . '.png');

    $this->getSession()
      ->getDriver()
      ->executeScript('var e = new jQuery.Event("click"); e.offsetX = 48; e.offsetY = 15; jQuery(".focal-point-wrapper img").trigger(e);');

    $this->createScreenshot($this->getScreenshotFolder() . '/MediaImageModifyTest_AfterFocalPointChange_' . date('Ymd_His') . '.png');

<<<<<<< HEAD
    $page->pressButton('Save and keep published');
=======
    $this->clickArticleSave();
>>>>>>> 9d4da5cc

    $media = Media::load($mediaId);
    $img = $media->get('field_image')->target_id;

    $file = File::load($img);
    $path = $file->getFileUri();

    $derivativeUri = ImageStyle::load('teaser')->buildUri($path);

    ImageStyle::load('teaser')->createDerivative($path, $derivativeUri);

    $image1 = new Imagick($derivativeUri);
    $image2 = new Imagick(realpath(dirname(__FILE__) . '/../../fixtures/reference.jpg'));

    $result = $image1->compareImages($image2, \Imagick::METRIC_MEANSQUAREERROR);

    $this->assertTrue($result[1] < 0.01, 'Images are identical');

    $image1->clear();
    $image2->clear();
  }

  /**
   * Test Image modifications (edit fields and change image).
   */
  public function testImageEdit() {
    // Media ID used for testing.
    $mediaId = 9;

    $page = $this->getSession()->getPage();

    $this->drupalGet("media/$mediaId/edit");

    $this->clickButtonDrupalSelector($page, 'edit-field-image-0-remove-button');
    $this->assertSession()->assertWaitOnAjaxRequest();
    $page->findField('files[field_image_0]')
      ->attachFile(realpath(dirname(__FILE__) . '/../../fixtures/reference.jpg'));
    $this->assertSession()->assertWaitOnAjaxRequest();

    $page->fillField('name[0][value]', "Media {$mediaId}");
    $page->fillField('field_image[0][alt]', "Media {$mediaId} Alt Text");
    $page->fillField('field_image[0][title]', "Media {$mediaId} Title");
    $this->setRawFieldValue('field_expires[0][value][date]', '2022-12-18');
    $this->setRawFieldValue('field_expires[0][value][time]', '01:02:03');
    $page->fillField('field_copyright[0][value]', "Media {$mediaId} Copyright");
    $page->fillField('field_source[0][value]', "Media {$mediaId} Source");

    $this->fillCkEditor($page, '#edit-field-description-0-value', "Media {$mediaId} Description");

    $this->createScreenshot($this->getScreenshotFolder() . '/MediaImageModifyTest_BeforeImageEditSave_' . date('Ymd_His') . '.png');

    $this->clickArticleSave();

    // Edit media and check are fields correct.
    $this->drupalGet("media/$mediaId/edit");

    $this->createScreenshot($this->getScreenshotFolder() . '/MediaImageModifyTest_AfterImageEdit_' . date('Ymd_His') . '.png');

    $this->assertSession()
      ->fieldValueEquals('name[0][value]', "Media {$mediaId}");
    $this->assertSession()
      ->fieldValueEquals('field_image[0][alt]', "Media {$mediaId} Alt Text");
    $this->assertSession()
      ->fieldValueEquals('field_image[0][title]', "Media {$mediaId} Title");
    $this->assertSession()
      ->fieldValueEquals('field_expires[0][value][date]', '2022-12-18');
    $this->assertSession()
      ->fieldValueEquals('field_expires[0][value][time]', '01:02:03');
    $this->assertSession()
      ->fieldValueEquals('field_copyright[0][value]', "Media {$mediaId} Copyright");
    $this->assertSession()
      ->fieldValueEquals('field_source[0][value]', "Media {$mediaId} Source");
    $this->assertSession()
      ->fieldValueEquals('field_description[0][value]', "<p>Media {$mediaId} Description</p>");

    // Check that new image is used in article gallery.
    $this->drupalGet('/node/7');

    // Check that, 2nd image is file: reference.jpg.
    $fileNamePosition = $this->getSession()
      ->evaluateScript('jQuery(\'#slick-media-13-media-images-default-1 div.slick-slide:not(.slick-cloned):nth(1) img\').attr(\'src\').indexOf("reference.jpg")');
    $this->assertNotEquals(-1, $fileNamePosition, 'For 2nd image in gallery, used file should be "reference.jpg".');
  }

}<|MERGE_RESOLUTION|>--- conflicted
+++ resolved
@@ -32,11 +32,7 @@
 
     $this->createScreenshot($this->getScreenshotFolder() . '/MediaImageModifyTest_AfterFocalPointChange_' . date('Ymd_His') . '.png');
 
-<<<<<<< HEAD
-    $page->pressButton('Save and keep published');
-=======
     $this->clickArticleSave();
->>>>>>> 9d4da5cc
 
     $media = Media::load($mediaId);
     $img = $media->get('field_image')->target_id;
