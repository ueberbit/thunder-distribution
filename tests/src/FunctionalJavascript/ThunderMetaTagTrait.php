--- conflicted
+++ resolved
@@ -10,74 +10,6 @@
 trait ThunderMetaTagTrait {
 
   /**
-<<<<<<< HEAD
-   * Set meta tag for field name.
-   *
-   * @param \Behat\Mink\Element\DocumentElement $page
-   *   Current active page.
-   * @param string $fieldName
-   *   Field name.
-   * @param string $value
-   *   Value for meta tag.
-   */
-  public function setFieldValue(DocumentElement $page, $fieldName, $value) {
-    // If field is checkbox list, then use custom functionality to set values.
-    $checkboxes = $page->findAll('xpath', "//input[@type=\"checkbox\" and starts-with(@name, \"{$fieldName}[\")]");
-    if (!empty($checkboxes)) {
-      $this->setCheckboxMetaTag($page, $fieldName, $value);
-
-      return;
-    }
-
-    // If field is date/time field, then set value directly to field.
-    $dateTimeFields = $page->findAll('xpath', "//input[(@type=\"date\" or @type=\"time\") and @name=\"{$fieldName}\"]");
-    if (!empty($dateTimeFields)) {
-      $this->setRawFieldValue($fieldName, $value);
-
-      return;
-    }
-
-    // Clear Text Area - if field is "textarea".
-    $field = $page->findField($fieldName);
-    if ($field->getTagName() === 'textarea') {
-      $this->getSession()->evaluateScript("jQuery('[name=\"{$fieldName}\"]').val('');");
-    }
-
-    $this->scrollElementInView('[name="' . $fieldName . '"]');
-    $page->fillField($fieldName, $value);
-
-    $this->assertSession()->assertWaitOnAjaxRequest();
-  }
-
-  /**
-   * Set meta tag value for group of checkboxes.
-   *
-   * Existing selection will be cleared before new values are applied.
-   *
-   * @param \Behat\Mink\Element\DocumentElement $page
-   *   Current active page.
-   * @param string $fieldName
-   *   Field name.
-   * @param string $value
-   *   Comma separated values for meta tag checkboxes.
-   */
-  protected function setCheckboxMetaTag(DocumentElement $page, $fieldName, $value) {
-    // UnCheck all checkboxes and check defined.
-    $this->getSession()
-      ->executeScript("jQuery('input[name*=\"{$fieldName}\"]').prop('checked', false);");
-
-    $checkNames = explode(',', $value);
-    foreach ($checkNames as $checkName) {
-      $checkBoxName = $fieldName . '[' . trim($checkName) . ']';
-
-      $this->scrollElementInView('[name="' . $checkBoxName . '"]');
-      $page->checkField($checkBoxName);
-    }
-  }
-
-  /**
-=======
->>>>>>> 9d4da5cc
    * Get field name for meta tag.
    *
    * @param string $metaTagName
