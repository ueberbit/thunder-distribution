<?php

namespace Drupal\Tests\thunder\FunctionalJavascript;

use Behat\Mink\Driver\Selenium2Driver;
use Behat\Mink\Element\DocumentElement;
use Drupal\Component\Utility\SafeMarkup;
use Drupal\Core\Session\AccountInterface;
use Drupal\Core\Session\AnonymousUserSession;
use Drupal\FunctionalJavascriptTests\JavascriptTestBase;
use Drupal\Tests\BrowserTestBase;
use Drupal\thunder\ThunderTestTrait;

/**
 * Base class for Thunder Javascript functional tests.
 *
 * @package Drupal\Tests\thunder\FunctionalJavascript
 */
abstract class ThunderJavascriptTestBase extends JavascriptTestBase {

  use ThunderTestTrait;
<<<<<<< HEAD
=======
  use ThunderImageCompareTestTrait;
>>>>>>> 9d4da5cc

  /**
   * Modules to enable.
   *
   * The test runner will merge the $modules lists from this class, the class
   * it extends, and so on up the class hierarchy. It is not necessary to
   * include modules in your list that a parent class has already declared.
   *
   * @var string[]
   *
   * @see \Drupal\Tests\BrowserTestBase::installDrupal()
   */
  protected static $modules = ['thunder_demo'];

  /**
   * The profile to install as a basis for testing.
   *
   * @var string
   */
  protected $profile = 'thunder';

  /**
   * {@inheritdoc}
   */
  protected $minkDefaultDriverClass = Selenium2Driver::class;

  /**
   * Directory path for saving screenshots.
   *
   * @var string
   */
  protected $screenshotDirectory = '/tmp/thunder-travis-ci';

  /**
   * Default user login role used for testing.
   *
   * @var string
   */
  protected static $defaultUserRole = 'editor';

  /**
   * {@inheritdoc}
   */
  protected function initMink() {
    $this->minkDefaultDriverArgs = $this->getDriverArgs();

    try {
      return BrowserTestBase::initMink();
    }
    catch (Exception $e) {
      $this->markTestSkipped('An unexpected error occurred while starting Mink: ' . $e->getMessage());
    }
  }

  /**
   * Get Web Driver arguments.
   *
   * Driver arguments depends on used environment where tests are executed.
   * Currently it supports local environment (locally and on Travis CI) and
   * SauceLabs environment on Travis CI.
   *
   * @return array
   *   Returns default driver arguments.
   */
  protected function getDriverArgs() {
    $desiredCapabilities = NULL;
    $webDriverUrl = 'http://127.0.0.1:4444/wd/hub';

    // Get Sauce Labs variables from environment, if Sauce Labs build is set.
    if (!empty(getenv('SAUCE_LABS_ENABLED'))) {
      $sauceUser = getenv('SAUCE_USERNAME');
      $sauceKey = getenv('SAUCE_ACCESS_KEY');

      $desiredCapabilities = [
        'browserName' => 'chrome',
        'version' => '55.0',
        'platform' => 'macOS 10.12',
        'screenResolution' => '1400x1050',
        'tunnelIdentifier' => getenv('TRAVIS_JOB_NUMBER'),
        'name' => get_class($this),
      ];

      $webDriverUrl = "https://{$sauceUser}:{$sauceKey}@ondemand.saucelabs.com:443/wd/hub";
    }

    return [
      'chrome',
      $desiredCapabilities,
      $webDriverUrl,
    ];
  }

  /**
   * {@inheritdoc}
   */
  protected function drupalLogin(AccountInterface $account) {
    if ($this->loggedInUser) {
      $this->drupalLogout();
    }

    // Add waiting time, before opening of new page.
    $this->assertSession()->assertWaitOnAjaxRequest();

    $this->drupalGet('user');
    $this->submitForm([
      'name' => $account->getUsername(),
      'pass' => $account->passRaw,
    ], t('Log in'));

    // @see BrowserTestBase::drupalUserIsLoggedIn()
    $account->sessionId = $this->getSession()
      ->getCookie($this->getSessionName());
    $this->assertTrue($this->drupalUserIsLoggedIn($account), SafeMarkup::format('User %name successfully logged in.', ['name' => $account->getUsername()]));

    $this->loggedInUser = $account;
    $this->container->get('current_user')->setAccount($account);
  }

  /**
   * {@inheritdoc}
   */
  protected function drupalLogout() {
    // Make a request to the logout page, and redirect to the user page, the
    // idea being if you were properly logged out you should be seeing a login
    // screen.
    $assert_session = $this->assertSession();
    $this->drupalGet('user/logout', ['query' => ['destination' => 'user']]);
    $assert_session->fieldExists('name');
    $assert_session->fieldExists('pass');

    // @see BrowserTestBase::drupalUserIsLoggedIn()
    unset($this->loggedInUser->sessionId);
    $this->loggedInUser = FALSE;
    $this->container->get('current_user')
      ->setAccount(new AnonymousUserSession());
  }

  /**
   * {@inheritdoc}
   */
  protected function getHtmlOutputHeaders() {
    return '';
  }
<<<<<<< HEAD

  /**
   * {@inheritdoc}
   */
  protected function setUp() {
=======
>>>>>>> 9d4da5cc

  /**
   * {@inheritdoc}
   */
  protected function setUp() {
    parent::setUp();

    $this->logWithRole(static::$defaultUserRole);

    // Set window width/height.
    $windowSize = $this->getWindowSize();
    $this->getSession()->getDriver()->resizeWindow($windowSize['width'], $windowSize['height']);

    // Set flag to generate screenshots instead of comparing them.
    if (!empty($_SERVER['generateMode'])) {
      $this->setGenerateMode(strtolower($_SERVER['generateMode']) === 'true');
    }
  }

  /**
   * Get base window size.
   *
   * @return array
   *   Return
   */
  protected function getWindowSize() {
    return [
      'width' => 1280,
      'height' => 768,
    ];
  }

  /**
   * LogIn with defined role assigned to user.
   *
   * @param string $role
   *   Role name that will be assigned to user.
   */
  protected function logWithRole($role) {
    $editor = $this->drupalCreateUser();
    $editor->addRole($role);
    $editor->save();
    $this->drupalLogin($editor);
  }

  /**
   * Waits and asserts that a given element is visible.
   *
   * @param string $selector
   *   The CSS selector.
   * @param int $timeout
   *   (Optional) Timeout in milliseconds, defaults to 1000.
   * @param string $message
   *   (Optional) Message to pass to assertJsCondition().
   */
  public function waitUntilVisible($selector, $timeout = 1000, $message = '') {
    $condition = "jQuery('" . $selector . ":visible').length > 0";
    $this->assertJsCondition($condition, $timeout, $message);
  }

  /**
   * Get directory for saving of screenshots.
   *
   * Directory will be created if it does not already exist.
   *
   * @return string
   *   Return directory path to store screenshots.
   *
   * @throws \Exception
   */
  protected function getScreenshotFolder() {
    $dir = $this->screenshotDirectory;

    // Use Travis Job ID for sub folder.
    $travisId = getenv('TRAVIS_JOB_ID');
    if (!empty($travisId)) {
      $dir .= '/' . $travisId;
    }

    if (!is_dir($dir)) {
      if (mkdir($dir, 0777, TRUE) === FALSE) {
        throw new \Exception('Unable to create directory: ' . $dir);
      }
    }

    return realpath($dir);
  }

  /**
   * Scroll element with defined css selector in middle of browser view.
   *
   * @param string $cssSelector
   *   CSS Selector for element that should be centralized.
   */
  public function scrollElementInView($cssSelector) {
    $this->getSession()
      ->executeScript('var viewPortHeight = Math.max(document.documentElement.clientHeight, window.innerHeight || 0); var elementTop = jQuery(\'' . addcslashes($cssSelector, '\'') . '\').offset().top; window.scroll(0, elementTop-(viewPortHeight/2));');
  }

  /**
   * Click on Button based on Drupal selector (data-drupal-selector).
   *
   * @param \Behat\Mink\Element\DocumentElement $page
   *   Current active page.
   * @param string $drupalSelector
   *   Drupal selector.
   * @param bool $waitAfterAction
   *   Flag to wait for AJAX request to finish after click.
   */
  public function clickButtonDrupalSelector(DocumentElement $page, $drupalSelector, $waitAfterAction = TRUE) {
    $cssSelector = '[data-drupal-selector="' . $drupalSelector . '"]';

    $this->scrollElementInView($cssSelector);
    $editButton = $page->find('css', $cssSelector);
    $editButton->click();

    if ($waitAfterAction) {
      $this->assertSession()->assertWaitOnAjaxRequest();
    }
  }

  /**
   * Click on Button based on Drupal selector (data-drupal-selector).
   *
   * @param \Behat\Mink\Element\DocumentElement $page
   *   Current active page.
   * @param string $cssSelector
   *   Drupal selector.
   * @param bool $waitAfterAction
   *   Flag to wait for AJAX request to finish after click.
   */
  public function clickButtonCssSelector(DocumentElement $page, $cssSelector, $waitAfterAction = TRUE) {

    $this->scrollElementInView($cssSelector);
    $editButton = $page->find('css', $cssSelector);
    $editButton->click();

    if ($waitAfterAction) {
      $this->assertSession()->assertWaitOnAjaxRequest();
    }
  }

  /**
   * Click a button within a dropdown button field.
   *
   * @param string $fieldName
   *   The [name] attribute of the button to be clicked.
   * @param bool $toggle
   *   Whether the dropdown button should be expanded before clicking.
   */
  protected function clickDropButton($fieldName, $toggle = TRUE) {
    $page = $this->getSession()->getPage();

    if ($toggle) {
      $toggleButtonXpath = '//ul[.//*[@name="' . $fieldName . '"]]/li[contains(@class,"dropbutton-toggle")]/button';
      $toggleButton = $page->find('xpath', $toggleButtonXpath);
      $toggleButton->click();
      $this->assertSession()->assertWaitOnAjaxRequest();
    }

    $this->scrollElementInView('[name="' . $fieldName . '"]');

    $page->pressButton($fieldName);
    $this->assertSession()->assertWaitOnAjaxRequest();
  }

  /**
   * Assert page title.
   *
   * @param string $expectedTitle
   *   Expected title.
   */
  protected function assertPageTitle($expectedTitle) {
    $driver = $this->getSession()->getDriver();
    if ($driver instanceof Selenium2Driver) {
      $actualTitle = $driver->getWebDriverSession()->title();

      static::assertTrue($expectedTitle === $actualTitle, 'Title found');
    }
    else {
      $this->assertSession()->titleEquals($expectedTitle);
    }
  }

  /**
   * Fill CKEditor field.
   *
   * @param \Behat\Mink\Element\DocumentElement $page
   *   Current active page.
   * @param string $ckEditorCssSelector
   *   CSS selector for CKEditor.
   * @param string $text
   *   Text that will be filled into CKEditor.
   */
  public function fillCkEditor(DocumentElement $page, $ckEditorCssSelector, $text) {
    $ckEditor = $page->find('css', $ckEditorCssSelector);
    $ckEditorId = $ckEditor->getAttribute('id');

    $this->getSession()
      ->getDriver()
      ->executeScript("CKEDITOR.instances[\"$ckEditorId\"].setData(\"$text\");");
  }

  /**
   * Set value directly to field value, without formatting applied.
   *
   * @param string $fieldName
   *   Field name.
   * @param string $rawValue
   *   Raw value for field.
   */
  public function setRawFieldValue($fieldName, $rawValue) {
    // Set date over jQuery, because browser drivers handle input value
    // differently. fe. (Firefox will set it as "value" for field, but Chrome
    // will use it as text for that input field, and in that case final value
    // depends on format used for input field. That's why it's better to set it
    // directly to value, independently from format used.
    $this->getSession()
      ->executeScript("jQuery('[name=\"{$fieldName}\"]').val('{$rawValue}')");
  }

  /**
   * Expand all tabs on page.
   *
   * It goes up to level 3 by default.
   *
   * @param int $maxLevel
   *   Max depth of nested collapsed tabs.
   */
  public function expandAllTabs($maxLevel = 3) {
    $jsScript = 'jQuery(\'details.js-form-wrapper.form-wrapper:not([open]) > summary\').click().length';

    $numOfOpen = $this->getSession()->evaluateScript($jsScript);
    $this->assertSession()->assertWaitOnAjaxRequest();

    for ($i = 0; $i < $maxLevel && $numOfOpen > 0; $i++) {
      $numOfOpen = $this->getSession()->evaluateScript($jsScript);
      $this->assertSession()->assertWaitOnAjaxRequest();
    }
  }

  /**
   * Execute Cron over UI.
   */
  public function runCron() {
    $this->drupalGet('admin/config/system/cron');

    $this->getSession()
      ->getPage()
      ->find('xpath', '//input[@name="op"]')
      ->click();
  }

  /**
   * Click article save option based on index of action.
   *
   * @param int $actionIndex
   *   Index for option that should be clicked. (by default 1)
   */
  protected function clickArticleSave($actionIndex = 1) {
    $this->scrollElementInView('[data-drupal-selector="edit-save"]');
    $page = $this->getSession()->getPage();

    if ($actionIndex !== 1) {
      $page->find('xpath', '//ul[@data-drupal-selector="edit-save"]/li[2]/button')
        ->click();
    }

    $page->find('xpath', '(//ul[@data-drupal-selector="edit-save"]/li/input)[' . $actionIndex . ']')
      ->click();
  }

}<|MERGE_RESOLUTION|>--- conflicted
+++ resolved
@@ -19,10 +19,7 @@
 abstract class ThunderJavascriptTestBase extends JavascriptTestBase {
 
   use ThunderTestTrait;
-<<<<<<< HEAD
-=======
   use ThunderImageCompareTestTrait;
->>>>>>> 9d4da5cc
 
   /**
    * Modules to enable.
@@ -166,14 +163,6 @@
   protected function getHtmlOutputHeaders() {
     return '';
   }
-<<<<<<< HEAD
-
-  /**
-   * {@inheritdoc}
-   */
-  protected function setUp() {
-=======
->>>>>>> 9d4da5cc
 
   /**
    * {@inheritdoc}
