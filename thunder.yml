--- conflicted
+++ resolved
@@ -9,11 +9,7 @@
 # Drupal core
 projects:
   drupal:
-<<<<<<< HEAD
     version: "8.0.1"
-=======
-    version: "8.0.0"
->>>>>>> 135d28a0
     # patches runtests.sh to work with travis.
     patch:
       - "patches/core/fix-line-ending.patch"
@@ -30,24 +26,15 @@
   acquia_lift:
     type: "module"
     download:
-<<<<<<< HEAD
       url: "https://github.com/acquia/acquia_lift.git"
       revision: "9df5c88d92cdc5fd02d022b5fcdc8d2681ba946f"
-=======
-      url: "http://git.drupal.org/project/acquia_lift.git"
-      revision: "70f5a91a996656e3bd5af6bcfa0712ed1b2a39a5"
->>>>>>> 135d28a0
 
   ad_integration:
     type: "module"
     subdir: "thunder"
     download:
       url: "git@github.com:BurdaMagazinOrg/module-ad_integration.git"
-<<<<<<< HEAD
-      revision: "3277b8c5102c3ba3ce79c8ed73999ff3db085ed0"
-=======
-      revision: "72f52f517a2082e14ed737db0ef32cef6d3f0b77"
->>>>>>> 135d28a0
+      revision: "2b3ef27eaf6b0c2d60984ab227657660927a11fa"
       directory_name: "ad_integration"
 
   breakpoints_js_settings:
@@ -106,13 +93,9 @@
 
   imagemagick:
     type: "module"
-<<<<<<< HEAD
     download:
       url: "http://git.drupal.org/project/imagemagick.git"
       revision: "c762940d174343dfb6c2eb403e177af4ddc09b95"
-=======
-    version: "1.0-alpha1"
->>>>>>> 135d28a0
 
   inline_entity_form:
     type: "module"
@@ -125,11 +108,7 @@
     subdir: "thunder"
     download:
       url: "git@github.com:BurdaMagazinOrg/module-ivw_integration.git"
-<<<<<<< HEAD
       revision: "1d2a4e5071211e25d5c005b84d7f4b4a7ddb6335"
-=======
-      reision: "6d424dff3b3aabe3620b446702bd106686f80ec8"
->>>>>>> 135d28a0
       directory_name: "ivw_integration"
 
   media_entity:
