--- conflicted
+++ resolved
@@ -67,19 +67,14 @@
     type: "module"
     download:
       url: "http://git.drupal.org/project/entity_embed.git"
-<<<<<<< HEAD
-      revision: "3e9ddc42bad060a085b76903d62155b0fe2a4013"
-      
+      revision: "70cb11d4248a80edcbb19017b1ab282431770214"
+
   entity_reference_revisions:
     type: "module"
     download:
       url: "http://git.drupal.org/project/entity_reference_revisions.git"
       revision: "da25d87e5df5fab2f6a164f2849a4e2139a28b02"
-      
-=======
-      revision: "70cb11d4248a80edcbb19017b1ab282431770214"
 
->>>>>>> 86c3dfa7
   field_group:
     type: "module"
     download:
