api: 2
core: 8.x
includes:
  - drupal-org-core.make.yml
projects:
  thunder:
    type: profile
    download:
      type: git
<<<<<<< HEAD
      branch: master
      tag: 8.1.5
=======
      branch: develop
      tag: 8.2.0-rc1
>>>>>>> 9d4da5cc
<|MERGE_RESOLUTION|>--- conflicted
+++ resolved
@@ -7,10 +7,5 @@
     type: profile
     download:
       type: git
-<<<<<<< HEAD
       branch: master
-      tag: 8.1.5
-=======
-      branch: develop
-      tag: 8.2.0-rc1
->>>>>>> 9d4da5cc
+      tag: 8.2.0-rc1