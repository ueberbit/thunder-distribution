api: 2
core: 8.x
includes:
  - drupal-org-core.make.yml
projects:
  thunder:
    type: profile
    download:
      type: git
<<<<<<< HEAD
      tag: 8.2.1
=======
      branch: master
      tag: 8.2.0
>>>>>>> ff722363
<|MERGE_RESOLUTION|>--- conflicted
+++ resolved
@@ -7,9 +7,4 @@
     type: profile
     download:
       type: git
-<<<<<<< HEAD
-      tag: 8.2.1
-=======
-      branch: master
-      tag: 8.2.0
->>>>>>> ff722363
+      tag: 8.2.1