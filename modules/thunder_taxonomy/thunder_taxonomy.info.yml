name: 'Thunder Taxonomy'
description: 'Provide taxonomy functions for Thunder.'
type: module
core: 8.x
dependencies:
<<<<<<< HEAD
=======
  - config_update:config_update
>>>>>>> 9d4da5cc
  - ctools:ctools
  - entity_reference_revisions:entity_reference_revisions
  - drupal:field
  - metatag:metatag
  - paragraphs:paragraphs
  - drupal:path
  - pathauto:pathauto
  - drupal:taxonomy
  - thunder:thunder_paragraphs
package: Thunder<|MERGE_RESOLUTION|>--- conflicted
+++ resolved
@@ -3,10 +3,7 @@
 type: module
 core: 8.x
 dependencies:
-<<<<<<< HEAD
-=======
   - config_update:config_update
->>>>>>> 9d4da5cc
   - ctools:ctools
   - entity_reference_revisions:entity_reference_revisions
   - drupal:field
