name: 'Thunder Media'
description: 'Provides media bundles for thunder.'
type: module
core: 8.x
dependencies:
  - blazy:blazy
<<<<<<< HEAD
=======
  - config_update:config_update
>>>>>>> 9d4da5cc
  - drupal:datetime
  - dropzonejs:dropzonejs_eb_widget
  - entity_browser:entity_browser
  - entity_browser:entity_browser_entity_form
  - drupal:field
  - drupal:file
  - focal_point:focal_point
  - drupal:image
  - drupal:link
  - media_entity:media_entity
  - media_entity_image:media_entity_image
  - media_entity_instagram:media_entity_instagram
  - media_entity_slideshow:media_entity_slideshow
  - media_entity_twitter:media_entity_twitter
  - media_expire:media_expire
  - drupal:responsive_image
  - slick_media:slick_media
  - drupal:taxonomy
  - drupal:text
  - drupal:user
  - video_embed_field:video_embed_field
  - video_embed_field:video_embed_media
  - drupal:views
package: Thunder
configure: thunder_media.configuration_form<|MERGE_RESOLUTION|>--- conflicted
+++ resolved
@@ -4,10 +4,7 @@
 core: 8.x
 dependencies:
   - blazy:blazy
-<<<<<<< HEAD
-=======
   - config_update:config_update
->>>>>>> 9d4da5cc
   - drupal:datetime
   - dropzonejs:dropzonejs_eb_widget
   - entity_browser:entity_browser
