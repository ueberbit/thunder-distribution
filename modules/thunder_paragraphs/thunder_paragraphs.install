<?php

/**
 * @file
 * Contains update hooks for Thunder Paragraphs module.
 */

use Drupal\Component\Utility\DiffArray;
use Drupal\Component\Utility\NestedArray;
<<<<<<< HEAD
=======

/**
 * Update hook dependencies.
 *
 * 1. Dependency on Thunder Updater module.
 *
 * @return mixed
 *   Returns list of update hook dependencies.
 */
function thunder_paragraphs_update_dependencies() {

  $installThunderUpdaterHook = ['thunder' => 8103];

  $dependencies['thunder_paragraphs'] = [
    8001 => $installThunderUpdaterHook,
  ];

  return $dependencies;
}
>>>>>>> 9d4da5cc

/**
 * Change gallery paragraph to use simple inline form widget.
 */
function thunder_paragraphs_update_8001() {

  // List of expected configurations, to ensure it's provided by our configs.
  $expectedConfigs['field.field.paragraph.gallery.field_media']['required'] = FALSE;
  $expectedConfigs['core.entity_form_display.paragraph.gallery.default']['content']['field_media']['type'] = 'inline_entity_form_complex';
  $expectedConfigs['core.entity_form_display.paragraph.gallery.default']['content']['field_media']['settings']['allow_existing'] = TRUE;
  $expectedConfigs['core.entity_form_display.paragraph.gallery.default']['content']['field_media']['settings']['allow_new'] = TRUE;
  $expectedConfigs['core.entity_form_display.paragraph.gallery.default']['content']['field_media']['settings']['match_operator'] = 'CONTAINS';
  $expectedConfigs['core.entity_form_display.paragraph.gallery.default']['content']['field_media']['third_party_settings']['entity_browser_entity_form']['entity_browser_id'] = 'gallery_browser';

  // Config for Gallery paragraph field and field from display.
  $newConfigs['field.field.paragraph.gallery.field_media']['required'] = TRUE;
  $newConfigs['core.entity_form_display.paragraph.gallery.default']['content']['field_media']['type'] = 'inline_entity_form_simple';
  $newConfigs['core.entity_form_display.paragraph.gallery.default']['content']['field_media']['settings']['form_mode'] = 'default';

  // Configurations that will be overwritten without nested merging.
  $forcedConfigs['core.entity_form_display.paragraph.gallery.default'] = [
    [
      'key_path' => ['content', 'field_media', 'third_party_settings'],
      'value' => [],
    ],
  ];

  // Configurations that will be removed.
  $obsoleteConfigs['core.entity_form_display.paragraph.gallery.default'] = [
    ['content', 'field_media', 'settings', 'allow_existing'],
    ['content', 'field_media', 'settings', 'allow_new'],
    ['content', 'field_media', 'settings', 'match_operator'],
  ];

  /** @var \Drupal\thunder_updater\UpdateLogger $updateLogger */
  $updateLogger = \Drupal::service('thunder_updater.logger');

  /** @var \Drupal\Core\Config\ConfigFactoryInterface $configFactory */
  $configFactory = \Drupal::service('config.factory');

  foreach ($newConfigs as $configName => $newConfig) {
    /** @var \Drupal\Core\Config\Config $paragraphConfig */
    $config = $configFactory->getEditable($configName);
    $configData = $config->get();

    // Check that configuration exists before executing update.
    if (empty($configData) || DiffArray::diffAssocRecursive($expectedConfigs[$configName], $configData)) {
      $updateLogger->warning(t('Unable to update configuration for "@configName".', ['@configName' => $configName]));
    }
    else {
      $mergedConfig = NestedArray::mergeDeep($configData, $newConfig);

      // Remove obsolete configurations.
      if (isset($obsoleteConfigs[$configName])) {
        foreach ($obsoleteConfigs[$configName] as $keyPath) {
          NestedArray::unsetValue($mergedConfig, $keyPath);
        }
      }

      // Set exact values for nested arrays.
      if (isset($forcedConfigs[$configName])) {
        foreach ($forcedConfigs[$configName] as $forcedValue) {
          NestedArray::unsetValue($mergedConfig, $forcedValue['key_path'], $forcedValue['value']);
        }
      }

      $config->setData($mergedConfig);
      $config->save();
    }
  }

  $updateLogger->info('Gallery paragraph is updated.');

  return $updateLogger->output();
}<|MERGE_RESOLUTION|>--- conflicted
+++ resolved
@@ -7,8 +7,6 @@
 
 use Drupal\Component\Utility\DiffArray;
 use Drupal\Component\Utility\NestedArray;
-<<<<<<< HEAD
-=======
 
 /**
  * Update hook dependencies.
@@ -28,7 +26,6 @@
 
   return $dependencies;
 }
->>>>>>> 9d4da5cc
 
 /**
  * Change gallery paragraph to use simple inline form widget.
