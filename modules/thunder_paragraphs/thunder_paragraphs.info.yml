--- conflicted
+++ resolved
@@ -3,10 +3,7 @@
 type: module
 core: 8.x
 dependencies:
-<<<<<<< HEAD
-=======
   - config_update:config_update
->>>>>>> 9d4da5cc
   - entity_browser:entity_browser
   - entity_browser:entity_browser_entity_form
   - drupal:field
