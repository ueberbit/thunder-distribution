langcode: en
status: true
dependencies:
  config:
    - field.field.node.article.field_channel
    - field.field.node.article.field_meta_tags
    - field.field.node.article.field_paragraphs
    - field.field.node.article.field_seo_title
    - field.field.node.article.field_tags
    - field.field.node.article.field_teaser_media
    - field.field.node.article.field_teaser_text
    - node.type.article
  module:
    - entity_reference_revisions
    - user
id: node.article.default
targetEntityType: node
bundle: article
mode: default
content:
  field_paragraphs:
    type: entity_reference_revisions_entity_view
    weight: 0
    label: hidden
    settings:
      view_mode: default
      link: ''
    third_party_settings: {  }
    region: content
  field_tags:
    type: entity_reference_label
    weight: 1
    label: hidden
    settings:
      link: true
    third_party_settings: {  }
    region: content
  links:
    weight: 2
    settings: {  }
    third_party_settings: {  }
    region: content
<<<<<<< HEAD
=======
  shariff_field:
    weight: 3
    settings: {  }
    third_party_settings: {  }
    region: content
>>>>>>> 9d4da5cc
hidden:
  field_channel: true
  field_meta_tags: true
  field_seo_title: true
  field_teaser_media: true
  field_teaser_text: true
  langcode: true<|MERGE_RESOLUTION|>--- conflicted
+++ resolved
@@ -40,14 +40,11 @@
     settings: {  }
     third_party_settings: {  }
     region: content
-<<<<<<< HEAD
-=======
   shariff_field:
     weight: 3
     settings: {  }
     third_party_settings: {  }
     region: content
->>>>>>> 9d4da5cc
 hidden:
   field_channel: true
   field_meta_tags: true
