--- conflicted
+++ resolved
@@ -3,10 +3,7 @@
 type: module
 core: 8.x
 dependencies:
-<<<<<<< HEAD
-=======
   - config_update:config_update
->>>>>>> 9d4da5cc
   - entity_browser:entity_browser
   - entity_reference_revisions:entity_reference_revisions
   - drupal:field
@@ -16,20 +13,14 @@
   - drupal:menu_ui
   - metatag:metatag
   - metatag:metatag_open_graph
-<<<<<<< HEAD
-=======
   - metatag:metatag_facebook
->>>>>>> 9d4da5cc
   - metatag:metatag_twitter_cards
   - drupal:node
   - paragraphs:paragraphs
   - drupal:path
   - pathauto:pathauto
   - scheduler:scheduler
-<<<<<<< HEAD
-=======
   - shariff:shariff
->>>>>>> 9d4da5cc
   - drupal:taxonomy
   - thunder:thunder_media
   - thunder:thunder_paragraphs
