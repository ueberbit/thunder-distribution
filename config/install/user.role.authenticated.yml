--- conflicted
+++ resolved
@@ -7,19 +7,11 @@
 is_admin: false
 permissions:
   - 'access content'
-<<<<<<< HEAD
-  - 'use text format basic_html'
-  - 'view media'
-  - 'cancel account'
-  - 'change own username'
-  - 'access user profiles'
-=======
   - 'access user profiles'
   - 'access_unpublished node article'
   - 'cancel account'
   - 'change own username'
   - 'use text format basic_html'
   - 'view media'
->>>>>>> 9d4da5cc
   - 'view published terms in channel'
   - 'view published terms in tags'