# A separate drupal-org-core.make file for core patches
api: 2
core: 8.x
projects:
  drupal:
    type: core
<<<<<<< HEAD
    version: 8.3.2
    patch:
      - "https://www.drupal.org/files/issues/make_it_possible_to-2776605-2.patch"
=======
    version: 8.3.2
>>>>>>> 9d4da5cc
<|MERGE_RESOLUTION|>--- conflicted
+++ resolved
@@ -4,10 +4,4 @@
 projects:
   drupal:
     type: core
-<<<<<<< HEAD
-    version: 8.3.2
-    patch:
-      - "https://www.drupal.org/files/issues/make_it_possible_to-2776605-2.patch"
-=======
-    version: 8.3.2
->>>>>>> 9d4da5cc
+    version: 8.3.2