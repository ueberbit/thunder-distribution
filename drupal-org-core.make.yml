# A separate drupal-org-core.make file for core patches
api: 2
core: 8.x
projects:
  drupal:
    type: core
<<<<<<< HEAD
    version: 8.3.0-alpha1
=======
    version: 8.2.6
    patch:
      - "https://www.drupal.org/files/issues/make_it_possible_to-2776605-2.patch"
>>>>>>> 89cc19ae
<|MERGE_RESOLUTION|>--- conflicted
+++ resolved
@@ -4,10 +4,4 @@
 projects:
   drupal:
     type: core
-<<<<<<< HEAD
-    version: 8.3.0-alpha1
-=======
-    version: 8.2.6
-    patch:
-      - "https://www.drupal.org/files/issues/make_it_possible_to-2776605-2.patch"
->>>>>>> 89cc19ae
+    version: 8.3.0-beta1