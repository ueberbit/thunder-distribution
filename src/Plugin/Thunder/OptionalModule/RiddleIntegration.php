--- conflicted
+++ resolved
@@ -23,11 +23,7 @@
 
     $form = parent::buildForm($form, $form_state);
 
-<<<<<<< HEAD
-    $form['paragraphs_riddle_marketplace']['riddle_token'] = [
-=======
     $form['thunder_riddle']['riddle_token'] = [
->>>>>>> 9d4da5cc
       '#type' => 'textfield',
       '#title' => $this->t('Riddle token'),
       '#description' => $this->t('Register a new account at <a href=":riddle" target="_blank">riddle.com</a> and get a token from the Account->Plugins page (you may need to reset to get the first token). To get a free riddle basic account use this voucher "THUNDER_3eX4_freebasic".',
