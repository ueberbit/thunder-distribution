{
  "name": "drupal/thunder",
  "description": "The thunder distribution",
  "type": "drupal-profile",
  "authors": [
    {
      "name": "Daniel Bosen",
      "email": "daniel.bosen@burda.com"
    }
  ],
  "minimum-stability": "dev",
  "prefer-stable": true,
  "license": "GPL-2.0+",
  "repositories": [
    {
      "type": "composer",
      "url": "https://packagist.drupal-composer.org"
    },
    {
      "type": "vcs",
      "url": "https://git.drupal.org/sandbox/riddle.com/2670272.git"
    }
  ],
  "require": {
    "drupal/core": "8.0.6",
    "drupal/breakpoint_js_settings": "8.1.0-rc1",
    "drupal/admin_toolbar": "8.1.14",
    "drupal/ctools": "8.3.0-alpha25",
    "drupal/embed": "dev-8.x-1.x#8327162c7be3ad69721d57a1860915e1ee2d6a68",
    "drupal/entity_embed": "dev-8.x-1.x#509fc57267e80371581ba8a65b3a4b68fe9add3e",
    "drupal/entity_reference_revisions": "8.1.0-rc4",
    "drupal/facebook_instant_articles": "dev-8.x-1.x#bfc563fbc29133a201d0f3bf597cf44361323d00",
    "drupal/field_group": "dev-8.x-1.x#6c63c9abcb0c1a08074a1b9c223c85287299f272",
    "drupal/focal_point": "dev-8.x-1.x#d39b83f955281255811618403ab62ee572146f0f",
    "drupal/google_analytics": "dev-8.x-2.x#b534f8cc5d8fd0782f657b4836559ef13f70da45",
<<<<<<< HEAD
    "drupal/inline_entity_form": "dev-8.x-1.x#1d1a455b45b5f2c78b58592673991c5a06a305fe",
    "drupal/ivw_integration": "8.1.0-rc2",
=======
    "drupal/inline_entity_form": "dev-8.x-1.x#274143d6748b8aaa02eb9dcc3296bf17ffddeee3",
    "burdamagazinorg/iwv_integration": "dev-8.x-1.x#bedf311718fff59b6f3560d9bba479c3b786308a",
    "burdamagazinorg/infinite-theme": "dev-8.x-1.x#7d79b09328a77fe54c024ff0bc916fe1ea79b4fa",
    "burdamagazinorg/infinite-module": "dev-8.x-1.x#f7043a28d1b1d3edbb1c2f858ff06addac7806bd",
>>>>>>> 894bc9bc
    "drupal/media_entity": "dev-8.x-1.x#040c5ffbca99aba64bdf686923df20b7251e3cb8",
    "drupal/media_entity_image": "8.1.0-beta2",
    "drupal/media_entity_slideshow": "8.1.0-beta2",
    "drupal/metatag": "8.1.0-beta7",
    "drupal/paragraphs": "dev-8.x-1.x#6f946be51adb6348d0a7bb31309cfe0476565a33",
    "drupal/pathauto": "dev-8.x-1.x#c96694f6aa09541d304c7389b8944df3c3b1f5bc",
    "drupal/riddle_marketplace": "dev-8.x-1.x#a917c946fdac3c2b3bc39e2e143da89340243aed",
    "drupal/scheduler": "dev-8.x-1.x#8cc62c1a8a7863789567ccf0a7101028f61f3a56",
    "drupal/token": "8.1.0-alpha2",
    "drupal/views_load_more": "dev-8.x-1.x#178d32195253207cc74097296e25079a23f0b2e5"
  }
}<|MERGE_RESOLUTION|>--- conflicted
+++ resolved
@@ -19,6 +19,14 @@
     {
       "type": "vcs",
       "url": "https://git.drupal.org/sandbox/riddle.com/2670272.git"
+    },
+    {
+      "type": "vcs",
+      "url": "https://git.drupal.org/sandbox/gos77/2677750.git"
+    },
+    {
+      "type": "vcs",
+      "url": "https://git.drupal.org/sandbox/gos77/2677752.git"
     }
   ],
   "require": {
@@ -33,15 +41,8 @@
     "drupal/field_group": "dev-8.x-1.x#6c63c9abcb0c1a08074a1b9c223c85287299f272",
     "drupal/focal_point": "dev-8.x-1.x#d39b83f955281255811618403ab62ee572146f0f",
     "drupal/google_analytics": "dev-8.x-2.x#b534f8cc5d8fd0782f657b4836559ef13f70da45",
-<<<<<<< HEAD
-    "drupal/inline_entity_form": "dev-8.x-1.x#1d1a455b45b5f2c78b58592673991c5a06a305fe",
+    "drupal/inline_entity_form": "dev-8.x-1.x#274143d6748b8aaa02eb9dcc3296bf17ffddeee3",
     "drupal/ivw_integration": "8.1.0-rc2",
-=======
-    "drupal/inline_entity_form": "dev-8.x-1.x#274143d6748b8aaa02eb9dcc3296bf17ffddeee3",
-    "burdamagazinorg/iwv_integration": "dev-8.x-1.x#bedf311718fff59b6f3560d9bba479c3b786308a",
-    "burdamagazinorg/infinite-theme": "dev-8.x-1.x#7d79b09328a77fe54c024ff0bc916fe1ea79b4fa",
-    "burdamagazinorg/infinite-module": "dev-8.x-1.x#f7043a28d1b1d3edbb1c2f858ff06addac7806bd",
->>>>>>> 894bc9bc
     "drupal/media_entity": "dev-8.x-1.x#040c5ffbca99aba64bdf686923df20b7251e3cb8",
     "drupal/media_entity_image": "8.1.0-beta2",
     "drupal/media_entity_slideshow": "8.1.0-beta2",
