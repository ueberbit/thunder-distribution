{
    "name": "burdamagazinorg/thunder",
    "description": "The thunder distribution",
    "type": "drupal-profile",
    "authors": [
        {
            "name": "Daniel Bosen",
            "email": "daniel.bosen@burda.com"
        },
        {
            "name": "Christian Fritsch",
            "email": "christian.fritsch@burda.com"
        },
        {
            "name": "Mladen Todorovic",
            "email": "mladen.todorovic@burda.com"
        },
        {
            "name": "Timo Welde",
            "email": "welde@galaniproject.de"
        }
    ],
    "minimum-stability": "dev",
    "prefer-stable": true,
    "license": "GPL-2.0+",
    "repositories": [
        {
            "type": "composer",
            "url": "https://packages.drupal.org/8"
        },
        {
            "type": "composer",
            "url": "https://asset-packagist.org"
        }
    ],
    "extra": {
        "installer-paths": {
            "docroot/core": [
                "type:drupal-core"
            ],
            "docroot/modules/contrib/{$name}": [
                "type:drupal-module"
            ],
            "docroot/profiles/contrib/{$name}": [
                "type:drupal-profile"
            ],
            "docroot/themes/contrib/{$name}": [
                "type:drupal-theme"
            ],
            "drush/contrib/{$name}": [
                "type:drupal-drush"
            ]
        },
        "patches": {
            "drupal/media_entity": {
                "Make the label form element non-required in the entity form": "https://www.drupal.org/files/issues/2813685-21.patch"
            },
            "drupal/diff": {
                "Back button for comparison page": "https://www.drupal.org/files/issues/back_button_for-2853193-4.patch"
            },
            "drupal/paragraphs": {
                "create a NEW paragraph 'in place' between existing ones": "https://www.drupal.org/files/issues/sorting_of_paragraphs-2828110-6.patch"
            },
            "drupal/amp": {
                "Missing schema": "https://www.drupal.org/files/issues/missing_schema_for-2878769-3.patch"
            },
            "drupal/amptheme": {
                "Don't use network for loading logo information": "https://www.drupal.org/files/issues/amptheme-do_not_use_the_network_for_loading_logo_information-2753089-7.patch"
            }
        }
    },
    "require": {
        "burdamagazinorg/infinite_module": "^1.0",
        "burdamagazinorg/infinite_theme": "^1.0",
        "composer/installers": "^1.0",
        "cweagans/composer-patches": "~1.0",
        "drupal/amp": "1.0",
        "drupal/amptheme": "1.0",
        "oomphinc/composer-installers-extender": "^1.1",
        "drupal/access_unpublished": "^1.0",
        "drupal/adsense": "^1.0",
        "drupal/admin_toolbar": "^1.0",
        "drupal/better_normalizers": "^1.0",
        "drupal/blazy": "^1.0",
        "drupal/breakpoint_js_settings": "^1.0",
        "drupal/checklistapi": "^1.0",
        "drupal/core": "^8.3.0",
        "drupal/config_update": "^1.0",
        "drupal/crop": "^1.0",
        "drupal/ctools": "^3.0",
        "drupal/default_content": "^1.0",
        "drupal/diff": "^1.0",
        "drupal/dropzonejs": "^1.0",
        "drupal/entity": "^1.0",
        "drupal/entity_browser": "^1.0",
        "drupal/entity_reference_revisions": "^1.0",
        "drupal/fb_instant_articles": "dev-1.x",
        "drupal/field_group": "^1.0",
        "drupal/focal_point": "^1.0",
        "drupal/google_analytics": "^2.0",
        "drupal/inline_entity_form": "^1.0",
        "drupal/ivw_integration": "^1.0",
        "drupal/libraries": "dev-3.x",
        "drupal/linkit": "^4.0",
        "drupal/liveblog": "^1.0",
        "drupal/media_entity": "1.6",
        "drupal/media_entity_instagram": "^1.0",
        "drupal/media_entity_image": "^1.0",
        "drupal/media_entity_slideshow": "^1.0",
        "drupal/media_entity_twitter": "^1.0",
        "drupal/media_expire": "^1.0",
        "drupal/nexx_integration": "^1.0",
        "drupal/metatag": "^1.0",
        "drupal/paragraphs": "1.1",
        "drupal/pathauto": "^1.0",
        "drupal/responsive_preview": "^1.0",
        "drupal/riddle_marketplace": "^2.0",
        "drupal/scheduler": "^1.0",
        "drupal/simple_sitemap": "^2.0",
        "drupal/shariff": "^1.0",
        "drupal/slick": "^1.0",
        "drupal/slick_media": "^1.0",
        "drupal/thunder_admin": "dev-1.x",
        "drupal/token": "^1.0",
        "drupal/video_embed_field": "^1.0",
        "drupal/views_load_more": "dev-1.x",
        "valiton/harbourmaster": "~8.1",
        "bower-asset/dropzone": "^4.2",
        "bower-asset/blazy": "^1.6.0",
        "bower-asset/slick-carousel": "^1.6",
        "bower-asset/shariff": "^1.24"
    },
    "replace": {
        "heiseonline/shariff": "*",
        "bower-asset/jquery": "*",
        "bower-asset/jqueryui": "*",
        "bower-asset/backbone": "*",
        "bower-asset/underscore": "*",
        "npm-asset/jquery": "*",
        "npm-asset/jqueryui": "*",
        "npm-asset/backbone": "*",
        "npm-asset/underscore": "*"
    },
    "require-dev": {
        "burdamagazinorg/thunder-dev-tools": "dev-master",
        "behat/mink-selenium2-driver": "dev-master"
    }
<<<<<<< HEAD
  ],
  "minimum-stability": "dev",
  "prefer-stable": true,
  "license": "GPL-2.0+",
  "repositories": [
    {
      "type": "composer",
      "url": "https://packages.drupal.org/8"
    }
  ],
  "extra": {
    "installer-paths": {
      "docroot/core": ["type:drupal-core"],
      "docroot/modules/contrib/{$name}": ["type:drupal-module"],
      "docroot/profiles/contrib/{$name}": ["type:drupal-profile"],
      "docroot/themes/contrib/{$name}": ["type:drupal-theme"],
      "drush/contrib/{$name}": ["type:drupal-drush"]
    },
    "patches": {
      "drupal/core": {
        "Make it possible to specify a destination after the installation for distributions": "https://www.drupal.org/files/issues/make_it_possible_to-2776605-2.patch"
      },
      "drupal/media_entity": {
        "Make the label form element non-required in the entity form": "https://www.drupal.org/files/issues/2813685-21.patch"
      }
    }
  },
  "require": {
    "burdamagazinorg/infinite_module": "^1.0",
    "burdamagazinorg/infinite_theme": "^1.0",
    "composer/installers": "^1.0",
    "cweagans/composer-patches": "~1.0",
    "drupal/adsense": "^1.0",
    "drupal/admin_toolbar": "^1.0",
    "drupal/better_normalizers": "^1.0",
    "drupal/blazy": "^1.0",
    "drupal/breakpoint_js_settings": "^1.0",
    "drupal/core": "^8.0",
    "drupal/config_update": "^1.0",
    "drupal/crop": "^1.0",
    "drupal/ctools": "^3.0",
    "drupal/default_content": "^1.0",
    "drupal/dropzonejs": "^1.0",
    "drupal/entity": "^1.0",
    "drupal/entity_browser": "^1.0",
    "drupal/entity_reference_revisions": "^1.0",
    "drupal/fb_instant_articles": "dev-1.x",
    "drupal/field_group": "^1.0",
    "drupal/focal_point": "^1.0",
    "drupal/google_analytics": "^2.0",
    "drupal/inline_entity_form": "^1.0",
    "drupal/ivw_integration": "^1.0",
    "drupal/libraries": "dev-3.x",
    "drupal/linkit": "^4.0",
    "drupal/media_entity": "1.6",
    "drupal/media_entity_instagram": "^1.0",
    "drupal/media_entity_image": "^1.0",
    "drupal/media_entity_slideshow": "^1.0",
    "drupal/media_entity_twitter": "^1.0",
    "drupal/media_expire": "^1.0",
    "drupal/metatag": "^1.0",
    "drupal/nexx_integration": "^1.0",
    "drupal/paragraphs": "^1.0",
    "drupal/pathauto": "^1.0",
    "drupal/riddle_marketplace": "^1.0",
    "drupal/scheduler": "^1.0",
    "drupal/simple_sitemap": "^2.0",
    "drupal/slick": "^1.0",
    "drupal/slick_media": "^1.0",
    "drupal/token": "^1.0",
    "drupal/video_embed_field": "^1.0",
    "drupal/views_load_more": "dev-1.x",
    "valiton/harbourmaster": "~8.1"
  },
  "require-dev": {
    "burdamagazinorg/thunder-dev-tools": "dev-master",
    "behat/mink-selenium2-driver": "dev-master"
  }
=======
>>>>>>> 9d4da5cc
}<|MERGE_RESOLUTION|>--- conflicted
+++ resolved
@@ -145,85 +145,4 @@
         "burdamagazinorg/thunder-dev-tools": "dev-master",
         "behat/mink-selenium2-driver": "dev-master"
     }
-<<<<<<< HEAD
-  ],
-  "minimum-stability": "dev",
-  "prefer-stable": true,
-  "license": "GPL-2.0+",
-  "repositories": [
-    {
-      "type": "composer",
-      "url": "https://packages.drupal.org/8"
-    }
-  ],
-  "extra": {
-    "installer-paths": {
-      "docroot/core": ["type:drupal-core"],
-      "docroot/modules/contrib/{$name}": ["type:drupal-module"],
-      "docroot/profiles/contrib/{$name}": ["type:drupal-profile"],
-      "docroot/themes/contrib/{$name}": ["type:drupal-theme"],
-      "drush/contrib/{$name}": ["type:drupal-drush"]
-    },
-    "patches": {
-      "drupal/core": {
-        "Make it possible to specify a destination after the installation for distributions": "https://www.drupal.org/files/issues/make_it_possible_to-2776605-2.patch"
-      },
-      "drupal/media_entity": {
-        "Make the label form element non-required in the entity form": "https://www.drupal.org/files/issues/2813685-21.patch"
-      }
-    }
-  },
-  "require": {
-    "burdamagazinorg/infinite_module": "^1.0",
-    "burdamagazinorg/infinite_theme": "^1.0",
-    "composer/installers": "^1.0",
-    "cweagans/composer-patches": "~1.0",
-    "drupal/adsense": "^1.0",
-    "drupal/admin_toolbar": "^1.0",
-    "drupal/better_normalizers": "^1.0",
-    "drupal/blazy": "^1.0",
-    "drupal/breakpoint_js_settings": "^1.0",
-    "drupal/core": "^8.0",
-    "drupal/config_update": "^1.0",
-    "drupal/crop": "^1.0",
-    "drupal/ctools": "^3.0",
-    "drupal/default_content": "^1.0",
-    "drupal/dropzonejs": "^1.0",
-    "drupal/entity": "^1.0",
-    "drupal/entity_browser": "^1.0",
-    "drupal/entity_reference_revisions": "^1.0",
-    "drupal/fb_instant_articles": "dev-1.x",
-    "drupal/field_group": "^1.0",
-    "drupal/focal_point": "^1.0",
-    "drupal/google_analytics": "^2.0",
-    "drupal/inline_entity_form": "^1.0",
-    "drupal/ivw_integration": "^1.0",
-    "drupal/libraries": "dev-3.x",
-    "drupal/linkit": "^4.0",
-    "drupal/media_entity": "1.6",
-    "drupal/media_entity_instagram": "^1.0",
-    "drupal/media_entity_image": "^1.0",
-    "drupal/media_entity_slideshow": "^1.0",
-    "drupal/media_entity_twitter": "^1.0",
-    "drupal/media_expire": "^1.0",
-    "drupal/metatag": "^1.0",
-    "drupal/nexx_integration": "^1.0",
-    "drupal/paragraphs": "^1.0",
-    "drupal/pathauto": "^1.0",
-    "drupal/riddle_marketplace": "^1.0",
-    "drupal/scheduler": "^1.0",
-    "drupal/simple_sitemap": "^2.0",
-    "drupal/slick": "^1.0",
-    "drupal/slick_media": "^1.0",
-    "drupal/token": "^1.0",
-    "drupal/video_embed_field": "^1.0",
-    "drupal/views_load_more": "dev-1.x",
-    "valiton/harbourmaster": "~8.1"
-  },
-  "require-dev": {
-    "burdamagazinorg/thunder-dev-tools": "dev-master",
-    "behat/mink-selenium2-driver": "dev-master"
-  }
-=======
->>>>>>> 9d4da5cc
 }