--- conflicted
+++ resolved
@@ -1,144 +1,24 @@
 {
-    "name": "burdamagazinorg/thunder",
-    "description": "The thunder distribution",
-    "type": "drupal-profile",
-    "authors": [
-        {
-            "name": "Daniel Bosen",
-            "email": "daniel.bosen@burda.com"
-        },
-        {
-            "name": "Christian Fritsch",
-            "email": "christian.fritsch@burda.com"
-        },
-        {
-            "name": "Mladen Todorovic",
-            "email": "mladen.todorovic@burda.com"
-        },
-        {
-            "name": "Timo Welde",
-            "email": "welde@galaniproject.de"
-        }
-    ],
-    "minimum-stability": "dev",
-    "prefer-stable": true,
-    "license": "GPL-2.0+",
-    "repositories": [
-        {
-            "type": "composer",
-            "url": "https://packages.drupal.org/8"
-        }
-    ],
-    "extra": {
-        "installer-paths": {
-            "docroot/core": [
-                "type:drupal-core"
-            ],
-            "docroot/modules/contrib/{$name}": [
-                "type:drupal-module"
-            ],
-            "docroot/profiles/contrib/{$name}": [
-                "type:drupal-profile"
-            ],
-            "docroot/themes/contrib/{$name}": [
-                "type:drupal-theme"
-            ],
-            "drush/contrib/{$name}": [
-                "type:drupal-drush"
-            ]
-        },
-        "patches": {
-            "drupal/paragraphs": {
-                "IEF Simple Widget not working in paragraphs with preview mode": "https://www.drupal.org/files/issues/ief_simple_widget_not-2722097-36.patch",
-                "Saving problem in preview mode with IEF items": "https://www.drupal.org/files/issues/saving_problem_in-2804377-2.patch"
-            },
-            "drupal/dropzonejs": {
-                "DropzneJS is cleared on every Ajax response": "https://www.drupal.org/files/issues/dropznejs_is_cleared_on-2827120-11_0.patch",
-                "Improved MultiStep selection display (DropZone Widget)": "https://www.drupal.org/files/issues/2823670_17.patch"
-            },
-            "drupal/media_entity": {
-                "Make the label form element non-required in the entity form": "https://www.drupal.org/files/issues/2813685-21.patch"
-            },
-            "drupal/media_entity_instagram": {
-                "Make posts responsive": "https://www.drupal.org/files/issues/make_posts_responsive-2807735-42.patch"
-            },
-            "drupal/shariff": {
-                "Fix schema issues": "https://www.drupal.org/files/issues/2842631.patch",
-                "Fix issue with two pup-up windows": "https://www.drupal.org/files/issues/2845000_2.patch"
-            },
-            "drupal/entity_reference_revisions": {
-                "EntityReferenceRevisionsServiceProvider should check for rest module": "https://www.drupal.org/files/issues/2849136-4.patch"
-            },
-            "drupal/better_normalizers": {
-                "Add rest dependency": "https://www.drupal.org/files/issues/add_rest_dependency-2849133-8.patch"
-            },
-            "drupal/blazy": {
-                "Drupal 8.3 error": "https://www.drupal.org/files/issues/drupal_8_3_error-2849191-2.patch",
-                "Images of gallery will not be loaded": "https://www.drupal.org/files/issues/blazy-gallery-not-loaded-2846560.patch"
-            }
-        }
+  "name": "burdamagazinorg/thunder",
+  "description": "The thunder distribution",
+  "type": "drupal-profile",
+  "authors": [
+    {
+      "name": "Daniel Bosen",
+      "email": "daniel.bosen@burda.com"
     },
-    "require": {
-        "burdamagazinorg/infinite_module": "^1.0",
-        "burdamagazinorg/infinite_theme": "^1.0",
-        "composer/installers": "^1.0",
-        "cweagans/composer-patches": "~1.0",
-        "drupal/access_unpublished": "^1.0",
-        "drupal/adsense": "^1.0",
-        "drupal/admin_toolbar": "^1.0",
-        "drupal/better_normalizers": "1.0-beta2",
-        "drupal/blazy": "1.0-rc1",
-        "drupal/breakpoint_js_settings": "^1.0",
-        "drupal/checklistapi": "^1.0",
-        "drupal/core": "^8.3.0",
-        "drupal/config_update": "^1.0",
-        "drupal/crop": "^1.0",
-        "drupal/ctools": "^3.0",
-        "drupal/default_content": "^1.0",
-        "drupal/dropzonejs": "1.0-alpha3",
-        "drupal/entity": "^1.0",
-        "drupal/entity_browser": "^1.0",
-        "drupal/entity_reference_revisions": "1.2",
-        "drupal/fb_instant_articles": "dev-1.x",
-        "drupal/field_group": "^1.0",
-        "drupal/focal_point": "^1.0",
-        "drupal/google_analytics": "^2.0",
-        "drupal/inline_entity_form": "^1.0",
-        "drupal/ivw_integration": "^1.0",
-        "drupal/libraries": "dev-3.x",
-        "drupal/linkit": "^4.0",
-        "drupal/media_entity": "1.6",
-        "drupal/media_entity_instagram": "1.2",
-        "drupal/media_entity_image": "^1.0",
-        "drupal/media_entity_slideshow": "^1.0",
-        "drupal/media_entity_twitter": "^1.0",
-        "drupal/media_expire": "^1.0",
-        "drupal/nexx_integration": "^1.0",
-        "drupal/metatag": "^1.0",
-        "drupal/paragraphs": "1.0",
-        "drupal/pathauto": "^1.0",
-        "drupal/responsive_preview": "^1.0",
-        "drupal/riddle_marketplace": "^1.0",
-        "drupal/scheduler": "^1.0",
-        "drupal/simple_sitemap": "^2.0",
-        "drupal/shariff": "1.1",
-        "drupal/slick": "^1.0",
-        "drupal/slick_media": "^1.0",
-        "drupal/thunder_admin": "dev-1.x",
-        "drupal/token": "^1.0",
-        "drupal/video_embed_field": "^1.0",
-        "drupal/views_load_more": "dev-1.x",
-        "valiton/harbourmaster": "~8.1"
+    {
+      "name": "Christian Fritsch",
+      "email": "christian.fritsch@burda.com"
     },
-    "provide": {
-        "heiseonline/shariff": "master"
+    {
+      "name": "Mladen Todorovic",
+      "email": "mladen.todorovic@burda.com"
     },
-    "require-dev": {
-        "burdamagazinorg/thunder-dev-tools": "dev-master",
-        "behat/mink-selenium2-driver": "dev-master"
+    {
+      "name": "Timo Welde",
+      "email": "welde@galaniproject.de"
     }
-<<<<<<< HEAD
-=======
   ],
   "minimum-stability": "dev",
   "prefer-stable": true,
@@ -151,21 +31,42 @@
   ],
   "extra": {
     "installer-paths": {
-      "docroot/core": ["type:drupal-core"],
-      "docroot/modules/contrib/{$name}": ["type:drupal-module"],
-      "docroot/profiles/contrib/{$name}": ["type:drupal-profile"],
-      "docroot/themes/contrib/{$name}": ["type:drupal-theme"],
-      "drush/contrib/{$name}": ["type:drupal-drush"]
+      "docroot/core": [
+        "type:drupal-core"
+      ],
+      "docroot/modules/contrib/{$name}": [
+        "type:drupal-module"
+      ],
+      "docroot/profiles/contrib/{$name}": [
+        "type:drupal-profile"
+      ],
+      "docroot/themes/contrib/{$name}": [
+        "type:drupal-theme"
+      ],
+      "drush/contrib/{$name}": [
+        "type:drupal-drush"
+      ]
     },
     "patches": {
-      "drupal/core": {
-        "Make it possible to specify a destination after the installation for distributions": "https://www.drupal.org/files/issues/make_it_possible_to-2776605-2.patch"
-      },
       "drupal/media_entity": {
         "Make the label form element non-required in the entity form": "https://www.drupal.org/files/issues/2813685-21.patch"
       },
       "drupal/media_entity_instagram": {
-        "Make posts responsive": "https://www.drupal.org/files/issues/make_posts_responsive-2807735-13.patch"
+        "Make posts responsive": "https://www.drupal.org/files/issues/make_posts_responsive-2807735-42.patch"
+      },
+      "drupal/shariff": {
+        "Fix schema issues": "https://www.drupal.org/files/issues/2842631.patch",
+        "Fix issue with two pup-up windows": "https://www.drupal.org/files/issues/2845000_2.patch"
+      },
+      "drupal/entity_reference_revisions": {
+        "EntityReferenceRevisionsServiceProvider should check for rest module": "https://www.drupal.org/files/issues/2849136-4.patch"
+      },
+      "drupal/better_normalizers": {
+        "Add rest dependency": "https://www.drupal.org/files/issues/add_rest_dependency-2849133-8.patch"
+      },
+      "drupal/blazy": {
+        "Drupal 8.3 error": "https://www.drupal.org/files/issues/drupal_8_3_error-2849191-2.patch",
+        "Images of gallery will not be loaded": "https://www.drupal.org/files/issues/blazy-gallery-not-loaded-2846560.patch"
       }
     }
   },
@@ -174,12 +75,14 @@
     "burdamagazinorg/infinite_theme": "^1.0",
     "composer/installers": "^1.0",
     "cweagans/composer-patches": "~1.0",
+    "drupal/access_unpublished": "^1.0",
     "drupal/adsense": "^1.0",
     "drupal/admin_toolbar": "^1.0",
-    "drupal/better_normalizers": "^1.0",
-    "drupal/blazy": "1.0-beta5",
+    "drupal/better_normalizers": "1.0-beta2",
+    "drupal/blazy": "1.0-rc1",
     "drupal/breakpoint_js_settings": "^1.0",
-    "drupal/core": "^8.0",
+    "drupal/checklistapi": "^1.0",
+    "drupal/core": "^8.3.0",
     "drupal/config_update": "^1.0",
     "drupal/crop": "^1.0",
     "drupal/ctools": "^3.0",
@@ -187,7 +90,7 @@
     "drupal/dropzonejs": "^1.0",
     "drupal/entity": "^1.0",
     "drupal/entity_browser": "^1.0",
-    "drupal/entity_reference_revisions": "^1.0",
+    "drupal/entity_reference_revisions": "1.2",
     "drupal/fb_instant_articles": "dev-1.x",
     "drupal/field_group": "^1.0",
     "drupal/focal_point": "^1.0",
@@ -202,23 +105,28 @@
     "drupal/media_entity_slideshow": "^1.0",
     "drupal/media_entity_twitter": "^1.0",
     "drupal/media_expire": "^1.0",
+    "drupal/nexx_integration": "^1.0",
     "drupal/metatag": "^1.0",
-    "drupal/nexx_integration": "^1.0",
     "drupal/paragraphs": "^1.0",
     "drupal/pathauto": "^1.0",
+    "drupal/responsive_preview": "^1.0",
     "drupal/riddle_marketplace": "^1.0",
     "drupal/scheduler": "^1.0",
     "drupal/simple_sitemap": "^2.0",
-    "drupal/slick": "1.0-beta5",
-    "drupal/slick_media": "1.0-beta6",
+    "drupal/shariff": "1.1",
+    "drupal/slick": "^1.0",
+    "drupal/slick_media": "^1.0",
+    "drupal/thunder_admin": "dev-1.x",
     "drupal/token": "^1.0",
     "drupal/video_embed_field": "^1.0",
     "drupal/views_load_more": "dev-1.x",
     "valiton/harbourmaster": "~8.1"
   },
+  "provide": {
+    "heiseonline/shariff": "master"
+  },
   "require-dev": {
     "burdamagazinorg/thunder-dev-tools": "dev-master",
     "behat/mink-selenium2-driver": "dev-master"
   }
->>>>>>> 89cc19ae
 }