--- conflicted
+++ resolved
@@ -109,14 +109,9 @@
     "drupal/riddle_marketplace": "^1.0",
     "drupal/scheduler": "^1.0",
     "drupal/simple_sitemap": "2.6",
-<<<<<<< HEAD
-    "drupal/slick": "^1.0",
-    "drupal/slick_media": "^1.0",
-    "drupal/thunder_admin": "dev-8.x-1.x",
-=======
     "drupal/slick": "1.0-beta5",
     "drupal/slick_media": "1.0-beta6",
->>>>>>> 4f749b83
+    "drupal/thunder_admin": "dev-8.x-1.x",
     "drupal/token": "^1.0",
     "drupal/video_embed_field": "^1.0",
     "drupal/views_load_more": "dev-1.x",
